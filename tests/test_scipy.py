import pytest, numpy
import tequila as tq
import copy
# skip usage of symbolic simulator
import tequila.simulators.simulator_api

simulators = []
for k in tequila.simulators.simulator_api.INSTALLED_SIMULATORS.keys():
    if k != "symbolic":
        simulators.append(k)
samplers = []
for k in tequila.simulators.simulator_api.INSTALLED_SAMPLERS.keys():
    if k != "symbolic":
        samplers.append(k)


@pytest.mark.parametrize("simulator", [tequila.simulators.simulator_api.pick_backend("random"), tequila.simulators.simulator_api.pick_backend()])
def test_execution(simulator):
    U = tq.gates.Rz(angle="a", target=0) \
        + tq.gates.X(target=2) \
        + tq.gates.Ry(angle="b", target=1, control=2) \
        + tq.gates.Trotterized(angles=["c", "d"],
                               generators=[-0.25 * tq.paulis.Z(1), tq.paulis.X(0) + tq.paulis.Y(1)], steps=2) \
        + tq.gates.Trotterized(angles=[1.0, 2.0],
                               generators=[-0.25 * tq.paulis.Z(1), tq.paulis.X(0) + tq.paulis.Y(1)], steps=2) \
        + tq.gates.ExpPauli(angle="a", paulistring="X(0)Y(1)Z(2)")

    H = 1.0 * tq.paulis.X(0) + 2.0 * tq.paulis.Y(1) + 3.0 * tq.paulis.Z(2)
    O = tq.ExpectationValue(U=U, H=H)

    result = tq.optimizer_scipy.minimize(objective=O, maxiter=2, method="TNC", backend=simulator, silent=True)


@pytest.mark.parametrize("simulator", samplers)
def test_execution_shot(simulator):
    U = tq.gates.Rz(angle="a", target=0) \
        + tq.gates.X(target=2) \
        + tq.gates.Ry(angle="b", target=1, control=2) \
        + tq.gates.Trotterized(angles=["c","d"],
                               generators=[-0.25 * tq.paulis.Z(1), tq.paulis.X(0) + tq.paulis.Y(1)], steps=2) \
        + tq.gates.Trotterized(angles=[1.0, 2.0],
                               generators=[-0.25 * tq.paulis.Z(1), tq.paulis.X(0) + tq.paulis.Y(1)], steps=2) \
        + tq.gates.ExpPauli(angle="a", paulistring="X(0)Y(1)Z(2)")
    H = 1.0 * tq.paulis.X(0) + 2.0 * tq.paulis.Y(1) + 3.0 * tq.paulis.Z(2)
    O = tq.ExpectationValue(U=U, H=H)

    result = tq.optimizer_scipy.minimize(objective=O, maxiter=2, method="TNC", backend=simulator, samples=3, silent=True)
    assert (len(result.history.energies) <= 3)


@pytest.mark.parametrize("simulator", [tequila.simulators.simulator_api.pick_backend("random"), tequila.simulators.simulator_api.pick_backend()])
def test_one_qubit_wfn(simulator):
    U = tq.gates.Trotterized(angles=["a"], steps=1, generators=[tq.paulis.Y(0)])
    H = tq.paulis.X(0)
    O = tq.ExpectationValue(U=U, H=H)
    result = tq.optimizer_scipy.minimize(objective=O, maxiter=15, backend=simulator, silent=True)
    assert (numpy.isclose(result.energy, -1.0))

@pytest.mark.parametrize("simulator", samplers)
def test_one_qubit_shot(simulator):
    U = tq.gates.Trotterized(angles=["a"], steps=1, generators=[tq.paulis.Y(0)])
    H = tq.paulis.X(0)
    O = tq.ExpectationValue(U=U, H=H)
    result = tq.optimizer_scipy.minimize(objective=O, maxiter=15, backend=simulator, samples=10000, silent=True)
    assert (numpy.isclose(result.energy, -1.0, atol=1.e-1))


@pytest.mark.parametrize("simulator", [tequila.simulators.simulator_api.pick_backend("random"), tequila.simulators.simulator_api.pick_backend()])
@pytest.mark.parametrize("method", tq.optimizer_scipy.OptimizerSciPy.gradient_free_methods)
def test_gradient_free_methods(simulator, method):

    wfn = tq.QubitWaveFunction.from_string(string="1.0*|00> + 1.0*|11>")
    H = tq.paulis.Projector(wfn=wfn.normalize())
    U = tq.gates.Ry(angle="a", target=0)
    U += tq.gates.Ry(angle="b", target=1, control=0)
    E = tq.ExpectationValue(H=H, U=U)

    initial_values = {"a": 0.1, "b": 0.01}
    if method == "SLSQP": # method is not good
        return True

    result = tq.optimizer_scipy.minimize(objective=-E, method=method, tol=1.e-4,backend=simulator,
                                         initial_values=initial_values,silent=True)
    assert(numpy.isclose(result.energy, -1.0, atol=1.e-1))

@pytest.mark.parametrize("simulator", [tequila.simulators.simulator_api.pick_backend("random"), tequila.simulators.simulator_api.pick_backend()])
@pytest.mark.parametrize("method", tq.optimizer_scipy.OptimizerSciPy.gradient_based_methods)
@pytest.mark.parametrize("use_gradient", [None, '2-point', {"method":"2-point", "stepsize": 1.e-4}, {"method":"2-point-forward", "stepsize": 1.e-4}, {"method":"2-point-backward", "stepsize": 1.e-4} ])
def test_gradient_based_methods(simulator, method, use_gradient):

    wfn = tq.QubitWaveFunction.from_string(string="1.0*|00> + 1.0*|11>")
    H = tq.paulis.Projector(wfn=wfn.normalize())
    U = tq.gates.Ry(angle=tq.assign_variable("a")*numpy.pi, target=0)
    U += tq.gates.Ry(angle=tq.assign_variable("b")*numpy.pi, target=1, control=0)
    E = tq.ExpectationValue(H=H, U=U)

    # need to improve starting points for some of the optimizations
    initial_values = {"a": 0.002, "b": 0.01}
    if method in ["L-BFGS-B", "TNC"]:
        initial_values = {"a": 0.1, "b": 0.8}
    if use_gradient is False:
        initial_values = {"a": 0.3, "b": 0.8}

    result = tq.optimizer_scipy.minimize(objective=-E, backend=simulator,gradient=use_gradient, method=method, tol=1.e-3,
                                         method_options={"gtol":1.e-4, "eps":1.e-4},
                                         initial_values=initial_values,silent=True)
    assert(numpy.isclose(result.energy, -1.0, atol=1.e-1))

<<<<<<< HEAD
=======
@pytest.mark.parametrize("simulator", [tequila.simulators.simulator_api.pick_backend("random")])
@pytest.mark.parametrize("method", tq.optimizer_scipy.OptimizerSciPy.gradient_based_methods)
def test_gradient_based_methods_qng(simulator, method):

    H = tq.paulis.Y(0)
    U = tq.gates.Ry(numpy.pi/4,0) +tq.gates.Ry(numpy.pi/3,1)+tq.gates.Ry(numpy.pi/7,2)
    U += tq.gates.Rz('a',0)+tq.gates.Rz('b',1)
    U += tq.gates.CNOT(control=0,target=1)+tq.gates.CNOT(control=1,target=2)
    U += tq.gates.Ry('c',1) +tq.gates.Rx('d',2)
    U += tq.gates.CNOT(control=0,target=1)+tq.gates.CNOT(control=1,target=2)
    E = tq.ExpectationValue(H=H, U=U)
    # just equal to the original circuit, but i'm checking that all the sub-division works
    O=(4/8)*E+(3/8)*copy.deepcopy(E)+(1/8)*copy.deepcopy(E)+tq.Variable('a')-tq.Variable('a')
    if method == 'CG' or method == 'TNC':
        ### these methods SUCK. these parameters are almost correct, drawn from the history of more successful opt.
        initial_values = {'b': 1.2015702944309066, 'a': 0.36870888682982483, 'c': 1.4772702039340424, 'd': -0.5109743059462741}
    else:
        initial_values = {"a": 0.432, "b": -0.123, 'c':0.543,'d':0.233}

    result = tq.optimizer_scipy.minimize(objective=-O,qng=True,backend=simulator,
                                         method=method, tol=1.e-4, method_options={"gtol":1.e-4, "eps":1.e-4},
                                         initial_values=initial_values, silent=False)
    assert(numpy.isclose(result.energy, -0.612, atol=1.e-1))

>>>>>>> 91b58ec4
@pytest.mark.parametrize("simulator", [tequila.simulators.simulator_api.pick_backend()])
@pytest.mark.parametrize("method", tq.optimizer_scipy.OptimizerSciPy.hessian_based_methods)
@pytest.mark.parametrize("use_hessian", [None, '2-point', '3-point', {"method":"2-point", "stepsize": 1.e-4}])
def test_hessian_based_methods(simulator, method, use_hessian):

    wfn = tq.QubitWaveFunction.from_string(string="1.0*|00> + 1.0*|11>")
    H = tq.paulis.Projector(wfn=wfn.normalize())
    U = tq.gates.Ry(angle=tq.assign_variable("a") * numpy.pi, target=0)
    U += tq.gates.Ry(angle=tq.assign_variable("b") * numpy.pi, target=1, control=0)
    E = tq.ExpectationValue(H=H, U=U)
    method_options = {"gtol": 1.e-4}

    # need to improve starting points for some of the optimizations
    initial_values = {"a": 0.002, "b": 0.01}
    if method not in ["TRUST-CONSTR", "TRUST_KRYLOV]"]:
        method_options['eta'] = 0.1
        method_options['initial_trust_radius'] = 0.1
        method_options['max_trust_radius'] = 0.25
        initial_values = {"a": 0.3, "b": 0.8}

    # numerical hessian only works for this method
    if use_hessian in ['2-point', '3-point']:
        if method != "TRUST-CONSTR":
            return
        initial_values = {"a": 0.3, "b": 0.8}

    result = tq.optimizer_scipy.minimize(objective=-E,backend=simulator, hessian=use_hessian, method=method, tol=1.e-4,
                                         method_options=method_options, initial_values=initial_values, silent=True)
    assert (numpy.isclose(result.energy, -1.0, atol=1.e-1))<|MERGE_RESOLUTION|>--- conflicted
+++ resolved
@@ -106,8 +106,6 @@
                                          initial_values=initial_values,silent=True)
     assert(numpy.isclose(result.energy, -1.0, atol=1.e-1))
 
-<<<<<<< HEAD
-=======
 @pytest.mark.parametrize("simulator", [tequila.simulators.simulator_api.pick_backend("random")])
 @pytest.mark.parametrize("method", tq.optimizer_scipy.OptimizerSciPy.gradient_based_methods)
 def test_gradient_based_methods_qng(simulator, method):
@@ -121,18 +119,14 @@
     E = tq.ExpectationValue(H=H, U=U)
     # just equal to the original circuit, but i'm checking that all the sub-division works
     O=(4/8)*E+(3/8)*copy.deepcopy(E)+(1/8)*copy.deepcopy(E)+tq.Variable('a')-tq.Variable('a')
-    if method == 'CG' or method == 'TNC':
-        ### these methods SUCK. these parameters are almost correct, drawn from the history of more successful opt.
-        initial_values = {'b': 1.2015702944309066, 'a': 0.36870888682982483, 'c': 1.4772702039340424, 'd': -0.5109743059462741}
-    else:
-        initial_values = {"a": 0.432, "b": -0.123, 'c':0.543,'d':0.233}
+
+    initial_values = {"a": 0.432, "b": -0.123, 'c':0.543,'d':0.233}
 
     result = tq.optimizer_scipy.minimize(objective=-O,qng=True,backend=simulator,
                                          method=method, tol=1.e-4, method_options={"gtol":1.e-4, "eps":1.e-4},
                                          initial_values=initial_values, silent=False)
     assert(numpy.isclose(result.energy, -0.612, atol=1.e-1))
 
->>>>>>> 91b58ec4
 @pytest.mark.parametrize("simulator", [tequila.simulators.simulator_api.pick_backend()])
 @pytest.mark.parametrize("method", tq.optimizer_scipy.OptimizerSciPy.hessian_based_methods)
 @pytest.mark.parametrize("use_hessian", [None, '2-point', '3-point', {"method":"2-point", "stepsize": 1.e-4}])
