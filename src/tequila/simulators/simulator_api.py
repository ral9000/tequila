--- conflicted
+++ resolved
@@ -175,10 +175,6 @@
     backend = pick_backend(backend=backend, samples=samples,noise=noise_model is not None)
 
     ExpValueType = INSTALLED_SIMULATORS[pick_backend(backend=backend)].ExpValueType
-<<<<<<< HEAD
-    print('when compile objective was called, recieved an ' + str(type(noise_model)))
-=======
->>>>>>> 4979123c
     if hasattr(objective, "simulate"):
         for arg in objective.args:
             if hasattr(arg, "U") and not isinstance(arg, ExpValueType):
