--- conflicted
+++ resolved
@@ -5,8 +5,6 @@
 import qiskit
 import qiskit.providers.aer.noise as qiskitnoise
 
-<<<<<<< HEAD
-=======
 
 def get_bit_flip(p):
     return qiskitnoise.pauli_error(noise_ops=[('X',p),('I',1-p)])
@@ -43,20 +41,6 @@
     'doublecontrol':3,
     'ccx':3
 }
->>>>>>> 4979123c
-
-def get_bit_flip(p):
-    return qiskitnoise.pauli_error(noise_ops=[('X',p),('I',1-p)])
-
-def get_phase_flip(p):
-    return qiskitnoise.pauli_error(noise_ops=[('Y',p),('I',1-p)])
-
-noise_lookup={
-    'phase damp':qiskitnoise.phase_damping_error,
-    'amplitude damp':qiskitnoise.amplitude_damping_error,
-    'bit flip':get_bit_flip,
-    'phase flip':get_phase_flip
-}
 
 class TequilaQiskitException(TequilaException):
     def __str__(self):
@@ -184,18 +168,12 @@
         qnoise=qiskitnoise.NoiseModel()
         for noise in nm.noises:
             op=noise_lookup[noise.name]
-<<<<<<< HEAD
-            active=op(*noise.probs)
-            if noise.gate is 'Control':
-                targets=['cx','ccx',
-=======
             if op is qiskitnoise.depolarizing_error:
                 active=op(noise.probs[0],gate_qubit_lookup[noise.gate.lower()])
             else:
                 active=op(*noise.probs)
             if noise.gate is 'Control':
                 targets=['cx',
->>>>>>> 4979123c
                          'cy',
                          'cz',
                          'crx',
@@ -210,11 +188,8 @@
                          'ry',
                          'rz',
                          'h']
-<<<<<<< HEAD
-=======
             elif noise.gate is 'multicontrol':
                 targets=['ccx']
->>>>>>> 4979123c
             else:
                 targets=[noise.gate.lower()]
             qnoise.add_all_qubit_quantum_error(active,targets)
