from tequila.circuit.compiler import Compiler
from tequila.objective.objective import Objective, ExpectationValueImpl, Variable,\
    assign_variable, identity, VectorObjective
from tequila import TequilaException
from tequila.simulators.simulator_api import compile
import numpy as np
import copy
import typing
# make sure to use the jax/autograd numpy
from tequila.autograd_imports import numpy, jax, __AUTOGRAD__BACKEND__


def grad(objective: typing.Union[Objective,VectorObjective], variable: Variable = None, no_compile=False):

    '''
    wrapper function for getting the gradients of Objectives,ExpectationValues, Unitaries (including single gates), and Transforms.
    :param obj (QCircuit,ParametrizedGateImpl,Objective,ExpectationValue,Transform,Variable): structure to be differentiated
    :param variables (list of Variable): parameter with respect to which obj should be differentiated.
        default None: total gradient.
    return: dictionary of Objectives, if called on gate, circuit, exp.value, or objective; if Variable or Transform, returns number.
    '''

    if variable is None:
        # None means that all components are created
        variables = objective.extract_variables()
        result = {}

        if len(variables) == 0:
            raise TequilaException("Error in gradient: Objective has no variables")

        for k in variables:
            assert (k is not None)
            result[k] = grad(objective, k, no_compile=no_compile)
        return result
    else:
        variable = assign_variable(variable)

    if no_compile:
        compiled = objective
    else:
        compiler = Compiler(multitarget=True,
                            trotterized=True,
                            hadamard_power=True,
                            power=True,
                            controlled_phase=True,
                            controlled_rotation=True)

        compiled = compiler(objective, variables=[variable])

    if variable not in compiled.extract_variables():
        raise TequilaException("Error in taking gradient. Objective does not depend on variable {} ".format(variable))

    if isinstance(objective, ExpectationValueImpl):
        return __grad_expectationvalue(E=objective, variable=variable)
    elif objective.is_expectationvalue():
        return __grad_expectationvalue(E=compiled.args[-1], variable=variable)
    elif isinstance(compiled, Objective) or isinstance(compiled, VectorObjective):
        return __grad_objective(objective=compiled, variable=variable)
    else:
        raise TequilaException("Gradient not implemented for other types than ExpectationValue and Objective.")


def __grad_objective(objective: typing.Union[Objective, VectorObjective], variable: Variable):
    if isinstance(objective, VectorObjective):
        return __grad_vector_objective(objective, variable)
    else:
        args = objective.args
        transformation = objective.transformation
        dO = None

        processed_expectationvalues = {}
        for i, arg in enumerate(args):
            if __AUTOGRAD__BACKEND__ == "jax":
                df = jax.grad(transformation, argnums=i)
            elif __AUTOGRAD__BACKEND__ == "autograd":
                df = jax.grad(transformation, argnum=i)
            else:
                raise TequilaException("Can't differentiate without autograd or jax")

            # We can detect one simple case where the outer derivative is const=1
            if transformation is None or transformation == identity:
                outer = 1.0
            else:
                outer = Objective(args=args, transformation=df)

            if hasattr(arg, "U"):
                # save redundancies
                if arg in processed_expectationvalues:
                    inner = processed_expectationvalues[arg]
                else:
                    inner = __grad_inner(arg=arg, variable=variable)
                    processed_expectationvalues[arg] = inner
            else:
                # this means this inner derivative is purely variable dependent
                inner = __grad_inner(arg=arg, variable=variable)

            if inner == 0.0:
                # don't pile up zero expectationvalues
                continue

            if dO is None:
                dO = outer * inner
            else:
                dO = dO + outer * inner

        if dO is None:
            raise TequilaException("caught None in __grad_objective")
        return dO


def __grad_vector_objective(objective: typing.Union[Objective,VectorObjective], variable: Variable):
    argsets = objective.argsets
    transformations = objective._transformations
    outputs = []
    for pos in range(len(objective)):
        args = argsets[pos]
        transformation = transformations[pos]
        dO = None

        processed_expectationvalues = {}
        for i, arg in enumerate(args):
            if __AUTOGRAD__BACKEND__ == "jax":
                df = jax.grad(transformation, argnums=i)
            elif __AUTOGRAD__BACKEND__ == "autograd":
                df = jax.grad(transformation, argnum=i)
            else:
                raise TequilaException("Can't differentiate without autograd or jax")

            # We can detect one simple case where the outer derivative is const=1
            if transformation is None or transformation == identity:
                outer = 1.0
            else:
                outer = Objective(args=args, transformation=df)

            if hasattr(arg, "U"):
                # save redundancies
                if arg in processed_expectationvalues:
                    inner = processed_expectationvalues[arg]
                else:
                    inner = __grad_inner(arg=arg, variable=variable)
                    processed_expectationvalues[arg] = inner
            else:
                # this means this inner derivative is purely variable dependent
                inner = __grad_inner(arg=arg, variable=variable)

            if inner == 0.0:
                # don't pile up zero expectationvalues
                continue

            if dO is None:
                dO = outer * inner
            else:
                dO = dO + outer * inner

        if dO is None:
            dO = Objective()
        outputs.append(dO)
    if len(outputs) == 1:
        return outputs[0]
    return outputs


def __grad_inner(arg, variable):
    '''
    a modified loop over __grad_objective, which gets derivatives
     all the way down to variables, return 1 or 0 when a variable is (isnt) identical to var.
    :param arg: a transform or variable object, to be differentiated
    :param variable: the Variable with respect to which par should be differentiated.
    :ivar var: the string representation of variable
    '''

    assert (isinstance(variable, Variable))
    if isinstance(arg, Variable):
        if arg == variable:
            return 1.0
        else:
            return 0.0
    elif isinstance(arg, ExpectationValueImpl):
        return __grad_expectationvalue(arg, variable=variable)
    elif hasattr(arg, "abstract_expectationvalue"):
        E = arg.abstract_expectationvalue
        dE = __grad_expectationvalue(E, variable=variable)
        return compile(dE, **arg._input_args)
    else:
        return __grad_objective(objective=arg, variable=variable)


def __grad_expectationvalue(E: ExpectationValueImpl, variable: Variable):
    '''
    implements the analytic partial derivative of a unitary as it would appear in an expectation value. See the paper.
    :param unitary: the unitary whose gradient should be obtained
    :param variables (list, dict, str): the variables with respect to which differentiation should be performed.
    :return: vector (as dict) of dU/dpi as Objective (without hamiltonian)
    '''

    hamiltonian = E.H
    unitary = E.U
    assert (unitary.verify())

    # fast return if possible
    if variable not in unitary.extract_variables():
        return 0.0

    param_gates = unitary._parameter_map[variable]

    dO = Objective()
    for idx_g in param_gates:
        idx, g = idx_g
        # failsafe
        if g.is_controlled():
            raise TequilaException("controlled gate in gradient: Compiler was not called. Gate is {}".format(g))
        if not hasattr(g, "eigenvalues_magnitude"):
            raise TequilaException('No shift found for gate {}'.format(g))

        dOinc = __grad_shift_rule(unitary, g, idx, variable, hamiltonian)

        dO += dOinc

    assert dO is not None
    return dO


def __grad_shift_rule(unitary, g, i, variable, hamiltonian):
    '''
    function for getting the gradients of directly differentiable gates. Expects precompiled circuits.
    :param unitary: QCircuit: the QCircuit object containing the gate to be differentiated
    :param g: a parametrized: the gate being differentiated
    :param i: Int: the position in unitary at which g appears
    :param variable: Variable or String: the variable with respect to which gate g is being differentiated
    :param hamiltonian: the hamiltonian with respect to which unitary is to be measured, in the case that unitary
        is contained within an ExpectationValue
    :return: an Objective, whose calculation yields the gradient of g w.r.t variable
    '''

<<<<<<< HEAD
=======
    # possibility for overwride in custom gate construction
>>>>>>> eff75d53
    if hasattr(g, "shifted_gates"):
        inner_grad=__grad_inner(g.parameter, variable)
        shifted = g.shifted_gates()
        dOinc = Objective()
        for x in shifted:
            w,g = x
            Ux = unitary.replace_gates(positions=[i], circuits=[g])
            wx = w*inner_grad
            Ex = Objective.ExpectationValue(U=Ux, H=hamiltonian)
            dOinc += wx*Ex
        return dOinc

<<<<<<< HEAD

    if not hasattr(g, "shift"):
=======
    if not hasattr(g, "eigenvalues_magnitude"):
>>>>>>> eff75d53
        raise TequilaException("No shift found for gate {}".format(g))

    # neo_a and neo_b are the shifted versions of gate g needed to evaluate its gradient
    shift_a = g._parameter + np.pi / (4 * g.eigenvalues_magnitude)
    shift_b = g._parameter - np.pi / (4 * g.eigenvalues_magnitude)
    neo_a = copy.deepcopy(g)
    neo_a._parameter = shift_a
    neo_b = copy.deepcopy(g)
    neo_b._parameter = shift_b

    U1 = unitary.replace_gates(positions=[i], circuits=[neo_a])
    w1 = g.eigenvalues_magnitude * __grad_inner(g.parameter, variable)

    U2 = unitary.replace_gates(positions=[i], circuits=[neo_b])
    w2 = -g.eigenvalues_magnitude * __grad_inner(g.parameter, variable)

    Oplus = ExpectationValueImpl(U=U1, H=hamiltonian)
    Ominus = ExpectationValueImpl(U=U2, H=hamiltonian)
    dOinc = w1 * Objective(args=[Oplus]) + w2 * Objective(args=[Ominus])
    return dOinc<|MERGE_RESOLUTION|>--- conflicted
+++ resolved
@@ -3,11 +3,10 @@
     assign_variable, identity, VectorObjective
 from tequila import TequilaException
 from tequila.simulators.simulator_api import compile
-import numpy as np
+import typing
 import copy
-import typing
-# make sure to use the jax/autograd numpy
-from tequila.autograd_imports import numpy, jax, __AUTOGRAD__BACKEND__
+from numpy import pi
+from tequila.autograd_imports import jax, __AUTOGRAD__BACKEND__
 
 
 def grad(objective: typing.Union[Objective,VectorObjective], variable: Variable = None, no_compile=False):
@@ -232,10 +231,8 @@
     :return: an Objective, whose calculation yields the gradient of g w.r.t variable
     '''
 
-<<<<<<< HEAD
-=======
+
     # possibility for overwride in custom gate construction
->>>>>>> eff75d53
     if hasattr(g, "shifted_gates"):
         inner_grad=__grad_inner(g.parameter, variable)
         shifted = g.shifted_gates()
@@ -248,17 +245,12 @@
             dOinc += wx*Ex
         return dOinc
 
-<<<<<<< HEAD
-
-    if not hasattr(g, "shift"):
-=======
     if not hasattr(g, "eigenvalues_magnitude"):
->>>>>>> eff75d53
-        raise TequilaException("No shift found for gate {}".format(g))
+        raise TequilaException("No shift-rule found for gate {}. Neither shifted_gates nor eigenvalues_magnitude not defined".format(g))
 
     # neo_a and neo_b are the shifted versions of gate g needed to evaluate its gradient
-    shift_a = g._parameter + np.pi / (4 * g.eigenvalues_magnitude)
-    shift_b = g._parameter - np.pi / (4 * g.eigenvalues_magnitude)
+    shift_a = g._parameter + pi / (4 * g.eigenvalues_magnitude)
+    shift_b = g._parameter - pi / (4 * g.eigenvalues_magnitude)
     neo_a = copy.deepcopy(g)
     neo_a._parameter = shift_a
     neo_b = copy.deepcopy(g)
